--- conflicted
+++ resolved
@@ -176,8 +176,6 @@
 #/target
 
 .idea/
-<<<<<<< HEAD
-=======
 /target
 
 # Byte-compiled / optimized / DLL files
@@ -251,6 +249,5 @@
 # Pyenv
 .python-version
 
->>>>>>> 98de368b
 debug.txt
 star_map.png